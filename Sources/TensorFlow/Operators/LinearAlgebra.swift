// Copyright 2019 The TensorFlow Authors. All Rights Reserved.
//
// Licensed under the Apache License, Version 2.0 (the "License");
// you may not use this file except in compliance with the License.
// You may obtain a copy of the License at
//
//     http://www.apache.org/licenses/LICENSE-2.0
//
// Unless required by applicable law or agreed to in writing, software
// distributed under the License is distributed on an "AS IS" BASIS,
// WITHOUT WARRANTIES OR CONDITIONS OF ANY KIND, either express or implied.
// See the License for the specific language governing permissions and
// limitations under the License.

// MARK: - Matrix operations

public extension Tensor where Scalar: TensorFlowNumeric {
    /// Returns the [batched] diagonal part of a [batched] tensor.
    /// For the tensor instance of the shape `[..., M, N]`, the output is a tensor
    /// of the shape `[..., K]`, where `K` equals `min(N, M)`.
    ///
    /// For example:
    ///
    /// ```
    /// // 't' is [[1, 0, 0, 0]
    /// //         [0, 2, 0, 0]
    /// //         [0, 0, 3, 0]
    /// //         [0, 0, 0, 4]]
    /// t.diagonalPart()
    /// // [1, 2, 3, 4]
    /// ```
    @inlinable
    @differentiable(wrt: self, vjp: _vjpDiagonalPart where Scalar: TensorFlowFloatingPoint)
    func diagonalPart() -> Tensor {
        precondition(rank >= 2, "The tensor must have at least rank 2.")
        return _Raw.matrixDiagPart(self)
    }

    /// Constructs a [batched] diagonal array.
    /// For the tensor instance of the shape `[..., M]`, the output is a tensor of the shape `[..., M, M]`.
    ///
    /// For example:
    ///
    /// ```
    /// // 't' is [1, 2, 3, 4]
    ///
    /// t.diagonal()
    /// // [[1, 0, 0, 0]
    /// //  [0, 2, 0, 0]
    /// //  [0, 0, 3, 0]
    /// //  [0, 0, 0, 4]]
    /// ```
    @inlinable
    @differentiable(wrt: self, vjp: _vjpDiagonal where Scalar: TensorFlowFloatingPoint)
    func diagonal() -> Tensor {
        _Raw.matrixDiag(diagonal: self)
    }

    /// Returns a copy of a innermost tensor defined by a central band boundaries.
    /// The output is a tensor of the same shape as the instance `[..., :, :]`.
    ///
    /// For example:
    ///
    /// ```
    /// // 't' is [[ 0,  1,  2, 3]
    /// //         [-1,  0,  1, 2]
    /// //         [-2, -1,  0, 1]
    /// //         [-3, -2, -1, 0]]
    ///
    /// t.bandPart(1, -1)
    /// // [[ 0,  1,  2, 3]
    /// //  [-1,  0,  1, 2]
    /// //  [ 0, -1,  0, 1]
    /// //  [ 0,  0, -1, 0]]
    ///
    /// t.bandPart(2, 1)
    /// // [[ 0,  1,  0, 0]
    /// //  [-1,  0,  1, 0]
    /// //  [-2, -1,  0, 1]
    /// //  [ 0, -2, -1, 0]]
    /// ```
    @inlinable
    @differentiable(wrt: self, vjp: _vjpBandPart where Scalar: TensorFlowFloatingPoint)
    func bandPart(_ lowerCount: Int, _ upperCount: Int) -> Tensor {
        precondition(rank >= 2, "The tensor must have at least rank 2.")
        let lower = Tensor<Int32>(Int32(lowerCount))
        let upper = Tensor<Int32>(Int32(upperCount))
        return _Raw.matrixBandPart(self, numLower: lower, numUpper: upper)
    }
}

internal extension Tensor where Scalar: TensorFlowFloatingPoint {
    @inlinable
    func _vjpDiagonalPart() -> (Tensor, (Tensor) -> Tensor) {
        (diagonalPart(), { $0.diagonal() })
    }

    @inlinable
    func _vjpDiagonal() -> (Tensor, (Tensor) -> Tensor) {
        (diagonal(), { $0.diagonalPart() })
    }

    @inlinable
    func _vjpBandPart(_ numLower: Int, _ numUpper: Int) -> (Tensor, (Tensor) -> Tensor) {
        (bandPart(numLower, numUpper), { $0.bandPart(numLower, numUpper) })
    }
}

/// Computes the trace of an optionally batched square matrix.
/// The trace is the the sum along the main diagonal of each inner-most matrix.
///
<<<<<<< HEAD
/// The input has to be [batched] square matrix.
/// When the input is a tensor of shape `[..., M, N]` then the output is a tensor
/// with dimensions `[...]`
///
/// - Parameter matrix: A tensor of shape `[..., M, N]`
/// - Precondition: The [batched] matrix rank must be greater or equal 2.
=======
/// The input is a tensor with shape `[..., M, M]`.
/// The output is a tensor with shape `[...]`.
///
/// - Parameter matrix: A tensor of shape `[..., M, M]`.
/// - Precondition: `matrix` must be a tensor with shape `[..., M, M]`.
>>>>>>> 6dfdc88f
@inlinable
@differentiable(wrt: matrix where T: TensorFlowFloatingPoint)
public func trace<T: TensorFlowNumeric>(_ matrix: Tensor<T>) -> Tensor<T> {
    precondition(matrix.rank >= 2, "The tensor must have at least rank 2.")
    return matrix.diagonalPart().sum(squeezingAxes: -1)
}

// MARK: - Decompositions

/// Returns the Cholesky decomposition of one or more square matrices.
///
/// The input is a tensor of shape `[..., M, M]` whose inner-most 2 dimensions
/// form square matrices.
///
/// The input has to be symmetric and positive definite. Only the lower-triangular
/// part of the input will be used for this operation. The upper-triangular part
/// will not be read.
///
/// The output is a tensor of the same shape as the input
/// containing the Cholesky decompositions for all input submatrices `[..., :, :]`.
///
/// - Parameter input: A tensor of shape `[..., M, M]`.
@inlinable
@differentiable(vjp: _vjpCholesky)
public func cholesky<T: TensorFlowFloatingPoint>(_ x: Tensor<T>) -> Tensor<T> {
    _Raw.cholesky(x)
}

@inlinable
internal func _vjpCholesky<T: TensorFlowFloatingPoint>(
    _ x: Tensor<T>
) -> (Tensor<T>, (Tensor<T>) -> Tensor<T>) {
    let decomposition = cholesky(x)
    return (decomposition, { v in _Raw.choleskyGrad(l: decomposition, grad: v)})
}

public extension Tensor where Scalar: TensorFlowFloatingPoint {
    /// Returns the QR decomposition of each inner matrix in the tensor, a tensor with inner
    /// orthogonal matrices `q` and a tensor with inner upper triangular matrices `r`, such that the
    /// tensor is equal to `matmul(q, r)`.
    ///
    /// - Parameters:
    ///   - fullMatrices: If `true`, compute full-sized `q` and `r`. Otherwise compute only the
    ///     leading `min(shape[rank - 1], shape[rank - 2])` columns of `q`.
    ///
    @inlinable
    func qrDecomposition(fullMatrices: Bool = false) -> (q: Tensor<Scalar>, r: Tensor<Scalar>) {
        _Raw.qr(self, fullMatrices: fullMatrices)
    }
}<|MERGE_RESOLUTION|>--- conflicted
+++ resolved
@@ -107,22 +107,14 @@
 }
 
 /// Computes the trace of an optionally batched square matrix.
-/// The trace is the the sum along the main diagonal of each inner-most matrix.
+/// The trace is the the sum along the main diagonal of [batched] matrix.
 ///
-<<<<<<< HEAD
-/// The input has to be [batched] square matrix.
-/// When the input is a tensor of shape `[..., M, N]` then the output is a tensor
-/// with dimensions `[...]`
+/// The output is a tensor with shape `[...]`. In case of an input tensor
+/// with shape `[..., M, N]`, for `M > N` the main diagonal has `N`
+/// elements and for `M < N` the main diagonal has `M` elements.
 ///
-/// - Parameter matrix: A tensor of shape `[..., M, N]`
-/// - Precondition: The [batched] matrix rank must be greater or equal 2.
-=======
-/// The input is a tensor with shape `[..., M, M]`.
-/// The output is a tensor with shape `[...]`.
-///
-/// - Parameter matrix: A tensor of shape `[..., M, M]`.
-/// - Precondition: `matrix` must be a tensor with shape `[..., M, M]`.
->>>>>>> 6dfdc88f
+/// - Parameter matrix: A tensor of shape `[..., M, N]`.
+/// - Precondition: `matrix` must be a tensor with shape `[..., M, N]`.
 @inlinable
 @differentiable(wrt: matrix where T: TensorFlowFloatingPoint)
 public func trace<T: TensorFlowNumeric>(_ matrix: Tensor<T>) -> Tensor<T> {
