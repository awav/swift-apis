// Copyright 2019 The TensorFlow Authors. All Rights Reserved.
//
// Licensed under the Apache License, Version 2.0 (the "License");
// you may not use this file except in compliance with the License.
// You may obtain a copy of the License at
//
//     http://www.apache.org/licenses/LICENSE-2.0
//
// Unless required by applicable law or agreed to in writing, software
// distributed under the License is distributed on an "AS IS" BASIS,
// WITHOUT WARRANTIES OR CONDITIONS OF ANY KIND, either express or implied.
// See the License for the specific language governing permissions and
// limitations under the License.

// MARK: - Matrix operations

public extension Tensor where Scalar: TensorFlowNumeric {
    /// Returns the [batched] diagonal part of a [batched] tensor.
    /// For the tensor instance of the shape `[..., M, N]`, the output is a tensor
    /// of the shape `[..., K]`, where `K` equals `min(N, M)`.
    ///
    /// For example:
    ///
    /// ```
    /// // 't' is [[1, 0, 0, 0]
    /// //         [0, 2, 0, 0]
    /// //         [0, 0, 3, 0]
    /// //         [0, 0, 0, 4]]
    /// t.diagonalPart()
    /// // [1, 2, 3, 4]
    /// ```
    @inlinable
    @differentiable(where Scalar: TensorFlowFloatingPoint)
    func diagonalPart() -> Tensor {
        precondition(rank >= 2, "The tensor must have at least rank 2.")
        return _Raw.matrixDiagPart(self)
    }

    /// Constructs a [batched] diagonal array.
    /// For the tensor instance of the shape `[..., M]`, the output is a tensor of the shape `[..., M, M]`.
    ///
    /// For example:
    ///
    /// ```
    /// // 't' is [1, 2, 3, 4]
    ///
    /// t.diagonal()
    /// // [[1, 0, 0, 0]
    /// //  [0, 2, 0, 0]
    /// //  [0, 0, 3, 0]
    /// //  [0, 0, 0, 4]]
    /// ```
    @inlinable
    @differentiable(where Scalar: TensorFlowFloatingPoint)
    func diagonal() -> Tensor {
        _Raw.matrixDiag(diagonal: self)
    }

    /// Returns `self` with new diagonal values, given that `self` is an optionally batched matrix.
    ///
    /// The returned tensor has the same shape and values as `self`, except for the specified
    /// diagonals of the innermost matrices which are overwritten by the values in `diagonal`.
    ///
    /// Parameter diagonal: A tensor with rank `rank - 1` representing the new diagonal values.
    @inlinable
    func withDiagonal(_ diagonal: Tensor<Scalar>) -> Tensor {
        _Raw.matrixSetDiag(self, diagonal: diagonal)
    }

    @available(*, deprecated, renamed: "bandPart(subdiagonalCount:superdiagonalCount:)")
    @differentiable(wrt: self where Scalar: TensorFlowFloatingPoint)
    func bandPart(_ subdiagonalCount: Int, _ superdiagonalCount: Int) -> Tensor {
        return bandPart(subdiagonalCount: subdiagonalCount, superdiagonalCount: superdiagonalCount)
    }

    /// Returns a copy of a innermost tensor defined by a central band boundaries.
    /// The output is a tensor of the same shape as the instance `[..., :, :]`.
    ///
    /// For example:
    ///
    /// ```
    /// // 't' is [[ 0,  1,  2, 3]
    /// //         [-1,  0,  1, 2]
    /// //         [-2, -1,  0, 1]
    /// //         [-3, -2, -1, 0]]
    ///
    /// t.bandPart(1, -1)
    /// // [[ 0,  1,  2, 3]
    /// //  [-1,  0,  1, 2]
    /// //  [ 0, -1,  0, 1]
    /// //  [ 0,  0, -1, 0]]
    ///
    /// t.bandPart(2, 1)
    /// // [[ 0,  1,  0, 0]
    /// //  [-1,  0,  1, 0]
    /// //  [-2, -1,  0, 1]
    /// //  [ 0, -2, -1, 0]]
    /// ```
    ///
    /// - Parameters:
    ///   - subdiagonalCount: The number of subdiagonals to keep. If negative, keep entire lower
    ///     triangle.
    ///   - superdiagonalCount: The number of superdiagonals to keep. If negative, keep entire upper
    ///     triangle.
    @inlinable
    @differentiable(where Scalar: TensorFlowFloatingPoint)
    func bandPart(subdiagonalCount: Int, superdiagonalCount: Int) -> Tensor {
        precondition(rank >= 2, "The tensor must have at least rank 2.")
        let lower = Tensor<Int32>(Int32(subdiagonalCount))
        let upper = Tensor<Int32>(Int32(superdiagonalCount))
        return _Raw.matrixBandPart(self, numLower: lower, numUpper: upper)
    }
}

internal extension Tensor where Scalar: TensorFlowFloatingPoint {
    @inlinable
    @derivative(of: diagonalPart)
    func _vjpDiagonalPart() -> (value: Tensor, pullback: (Tensor) -> Tensor) {
        (diagonalPart(), { $0.diagonal() })
    }

    @inlinable
    @derivative(of: diagonal)
    func _vjpDiagonal() -> (value: Tensor, pullback: (Tensor) -> Tensor) {
        (diagonal(), { $0.diagonalPart() })
    }

    @inlinable
    @derivative(of: bandPart(subdiagonalCount:superdiagonalCount:))
    func _vjpBandPart(subdiagonalCount: Int, superdiagonalCount: Int) -> (
        value: Tensor, pullback: (Tensor) -> Tensor
    ) {
        let value = bandPart(
            subdiagonalCount: subdiagonalCount,
            superdiagonalCount: superdiagonalCount)
        return (value, {
            $0.bandPart(subdiagonalCount: subdiagonalCount, superdiagonalCount: superdiagonalCount)
        })
    }
}

/// Returns an identity matrix or a batch of matrices.
///
/// - Parameters:
///   - rowCount: The number of rows in each batch matrix.
///   - columnCount: The number of columns in each batch matrix.
///   - batchShape: The leading batch dimensions of the returned tensor.
public func eye<Scalar: Numeric>(
    rowCount: Int,
    columnCount: Int? = nil,
    batchShape: [Int] = []
) -> Tensor<Scalar> {
    let columnCount = columnCount ?? rowCount
    let diagonalSize = min(rowCount, columnCount)
    let diagonalShape = batchShape + [diagonalSize]
    let diagonalOnes = Tensor<Scalar>(ones: TensorShape(diagonalShape))
    if rowCount == columnCount {
        return diagonalOnes.diagonal()
    }
    let shape = batchShape + [rowCount, columnCount]
    let zeroMatrix = Tensor<Scalar>(zeros: TensorShape(shape))
    return zeroMatrix.withDiagonal(diagonalOnes)
}

/// Computes the trace of an optionally batched matrix.
/// The trace is the the sum along the main diagonal of each inner-most matrix.
///
/// The input is a tensor with shape `[..., M, N]`.
/// The output is a tensor with shape `[...]`.
///
/// - Parameter matrix: A tensor of shape `[..., M, N]`.
/// - Precondition: `matrix` must be a tensor with shape `[..., M, N]`.
@inlinable
@differentiable(wrt: matrix where T: TensorFlowFloatingPoint)
public func trace<T: TensorFlowNumeric>(_ matrix: Tensor<T>) -> Tensor<T> {
    precondition(matrix.rank >= 2, "The tensor must have at least rank 2.")
    return matrix.diagonalPart().sum(squeezingAxes: -1)
}

/// Computes the natural logarithm of the determinant of a hermitian positive definite matrix.
///
/// - Parameter matrix: A tensor of shape `[..., M, N]`.
/// - Returns: The natural logarithm of the determinant of `matrix`.
@inlinable
@differentiable(wrt: matrix where T: TensorFlowFloatingPoint)
func logdet<T: TensorFlowFloatingPoint>(_ matrix: Tensor<T>) -> Tensor<T> {
    return 2.0 * log(cholesky(matrix).diagonalPart()).sum(squeezingAxes: -1) 
}

// MARK: - Decompositions

/// Returns the Cholesky decomposition of one or more square matrices.
///
/// The input is a tensor of shape `[..., M, M]` whose inner-most 2 dimensions
/// form square matrices.
///
/// The input has to be symmetric and positive definite. Only the lower-triangular
/// part of the input will be used for this operation. The upper-triangular part
/// will not be read.
///
/// The output is a tensor of the same shape as the input
/// containing the Cholesky decompositions for all input submatrices `[..., :, :]`.
///
/// - Parameter input: A tensor of shape `[..., M, M]`.
@inlinable
@differentiable
public func cholesky<T: TensorFlowFloatingPoint>(_ x: Tensor<T>) -> Tensor<T> {
    _Raw.cholesky(x)
}

@inlinable
@derivative(of: cholesky)
internal func _vjpCholesky<T: TensorFlowFloatingPoint>(
    _ x: Tensor<T>
) -> (value: Tensor<T>, pullback: (Tensor<T>) -> Tensor<T>) {
    let decomposition = cholesky(x)
    return (decomposition, { v in _Raw.choleskyGrad(l: decomposition, grad: v)})
}

public extension Tensor where Scalar: TensorFlowFloatingPoint {
    /// Returns the QR decomposition of each inner matrix in the tensor, a tensor with inner
    /// orthogonal matrices `q` and a tensor with inner upper triangular matrices `r`, such that the
    /// tensor is equal to `matmul(q, r)`.
    ///
    /// - Parameters:
    ///   - fullMatrices: If `true`, compute full-sized `q` and `r`. Otherwise compute only the
    ///     leading `min(shape[rank - 1], shape[rank - 2])` columns of `q`.
    ///
    @inlinable
    func qrDecomposition(fullMatrices: Bool = false) -> (q: Tensor<Scalar>, r: Tensor<Scalar>) {
        _Raw.qr(self, fullMatrices: fullMatrices)
    }
<<<<<<< HEAD
}


// MARK: Solvers


/// Solves optionally batched systems of linear equations with upper or lower triangular matrices by backsubstitution.
/// Returns solution to the system `A x = b`. Shape of return matches `b`.
///
/// - Parameters:
///     - matrix: A batched matrix tensor.
///     - rhs: A batched vector tensor.
/// - Precondition: `matrix` must be a tensor with shape `[..., M, M]`.
/// - Precondition: `rhs` must be a tensor with shape `[..., M, K]`.
@inlinable
@differentiable
public func triangularSolve<T: TensorFlowFloatingPoint>(
    matrix: Tensor<T>,
    rhs: Tensor<T>,
    lower: Bool = true,
    adjoint: Bool = false
) -> Tensor<T> {
    precondition(matrix.rank >= 2, "The matrix tensor must have at least rank 2.")
    precondition(rhs.rank >= 2, "The rhs tensor must have at least rank 2.")
    if matrix.rank < rhs.rank {
        let leadingDims = extractLeadingDims(rhs.shape, matrix.shape, ignoreLast: 2)
        let matchedMatrix = matrix.broadcasted(to: leadingDims + matrix.shape)
        return _Raw.matrixTriangularSolve(matrix: matchedMatrix, rhs: rhs, lower: lower, adjoint: adjoint)
    } else if matrix.rank > rhs.rank {
        let leadingDims = extractLeadingDims(rhs.shape, matrix.shape, ignoreLast: 2)
        let matchedRhs = rhs.broadcasted(to: leadingDims + rhs.shape)
        return _Raw.matrixTriangularSolve(matrix: matrix, rhs: matchedRhs, lower: lower, adjoint: adjoint)
    }
    return _Raw.matrixTriangularSolve(matrix: matrix, rhs: rhs, lower: lower, adjoint: adjoint)
}

@inlinable
@derivative(of: triangularSolve)
internal func _vjpTriangularSolve<T: TensorFlowFloatingPoint>(
    matrix: Tensor<T>,
    rhs: Tensor<T>,
    lower: Bool = true,
    adjoint: Bool = false
) -> (value: Tensor<T>, pullback: (Tensor<T>) -> (Tensor<T>, Tensor<T>)) {
    let broadcastMatrix: Bool = matrix.rank < rhs.rank
    let broadcastRhs: Bool = matrix.rank > rhs.rank

    var matchedMatrix: Tensor<T> = matrix
    if broadcastMatrix {
        let leadingDims = extractLeadingDims(rhs.shape, matrix.shape, ignoreLast: 2)
        matchedMatrix = matrix.broadcasted(to: leadingDims + matrix.shape)
    }
    
    let x = triangularSolve(matrix: matchedMatrix, rhs: rhs, lower: lower, adjoint: adjoint)
    let triangularSolveGrad = { (gradient: Tensor<T>) -> (Tensor<T>, Tensor<T>) in
        let rhsGrad = triangularSolve(matrix: matchedMatrix, rhs: gradient, lower: lower, adjoint: !adjoint)
        let (left, right) = adjoint ? (x, rhsGrad) : (rhsGrad, x)
        let matrixGrad = -matmul(left, transposed: false, right, transposed: true)
        let triMatrixGrad = lower
            ? matrixGrad.bandPart(subdiagonalCount: -1, superdiagonalCount: 0)
            : matrixGrad.bandPart(subdiagonalCount: 0, superdiagonalCount: -1)
        if broadcastMatrix {
            return (triMatrixGrad.unbroadcasted(to: matrix.shape), rhsGrad)
        } else if broadcastRhs {
            return (triMatrixGrad, rhsGrad.unbroadcasted(to: rhs.shape))
        }
        return (triMatrixGrad, rhsGrad)
    }
    return (x, triangularSolveGrad)
}


/// Returns leading dimension from tensors shapes.
/// Example:
/// The leading dimension for tensors with shapes `[N, M, K]` and `[M, K]`
/// is `[N]`. In cases, when tensors shapes do not have common parts from the end, e.g.
/// `[N, M, K]` and `[N, M]`, it will raise an error.
///
/// - Parameters:
///     - left: Left tensor.
///     - right: Right tensor.
///     - ignoreLast: Number of dimensions from the end to ignore. Default value is zero.
/// - Precondition: Left tensor rank cannot be lower than `ignoreLast`.
/// - Precondition: Right tensor rank cannot be lower than `ignoreLast`.
@inlinable
public func extractLeadingDims<T: TensorFlowNumeric>(
    _ left: Tensor<T>,
    _ right: Tensor<T>,
    ignoreLast: Int = 0
) -> TensorShape {
    extractLeadingDims(left.shape, right.shape, ignoreLast: ignoreLast)
}

/// Returns leading dimension from tensors shapes.
/// Example:
/// The leading dimension for tensors with shapes `[N, M, K]` and `[M, K]`
/// is `[N]`. In cases, when tensors shapes do not have common parts from the end, e.g.
/// `[N, M, K]` and `[N, M]`, it will raise an error.
///
/// - Parameters:
///     - left: Left tensor shape.
///     - right: Right tensor shape.
///     - ignoreLast: Number of dimensions from the end to ignore. Default value is zero.
/// - Precondition: Left tensor rank cannot be lower than `ignoreLast`.
/// - Precondition: Right tensor rank cannot be lower than `ignoreLast`.
@inlinable
public func extractLeadingDims(_ left: TensorShape, _ right: TensorShape, ignoreLast: Int = 0) -> TensorShape {
    precondition(left.rank >= ignoreLast, "The left tensor must have at least rank 2.")
    precondition(right.rank >= ignoreLast, "The right tensor must have at least rank 2.")
    let (smallerShape, largerShape) = left.rank > right.rank ? (right, left) : (left, right)
    let smaller = smallerShape.dimensions.dropLast(ignoreLast)
    let larger = largerShape.dimensions.dropLast(ignoreLast)
    let smallerEndIndex = smaller.count - 1
    let largerEndIndex = larger.count - 1
    for i in 0..<smaller.count {
        internalConsistencyCheck(smaller[smallerEndIndex - i] == larger[largerEndIndex - i],
                                 "Shapes \(smaller) and \(larger) do not have common parts")
    }
    return TensorShape(larger.dropLast(smaller.count))
=======

    /// Returns the singular value decomposition of `self`, given that `self` is an optionally
    /// batched matrix.
    ///
    /// The singular value decomposition (SVD) of the optionally batched matrix `self` is values
    /// `s`, `u`, and `v`, such that:
    ///
    ///     self[..., :, :] = u[..., :, :] • s[..., :, :].diagonal() • v[..., :, :].transposed()`
    ///
    /// self` must be a tensor with shape `[..., M, N]`. Let `K = min(M, N)`.
    ///
    /// - Parameters:
    ///   - computeUV: If `true`, the left and right singular vectors are computed and returned as
    ///     `u` and `v`, respectively. If `false`, `nil` values are returned as `u` and `v`.
    ///   - fullMatrices: If `true`, `u` and `v` respectively have shapes `[..., M, M]` and
    ///     `[..., N, N]`. If `false`, `u` and `v` respectively have shapes `[..., M, K]` and
    ///     `[..., K, N]`. Ignored when `computeUV` is false.
    ///
    /// - Returns:
    ///   - s: The singular values, with shape `[..., K]`. Within each vector, the singular values
    ///     are sorted in descending order.
    ///   - u: The left singular vectors.
    ///   - v: The right singular vectors.
    ///
    /// - Precondition: `self` must be a tensor with shape `[..., M, N]`.
    @inlinable
    func svd(computeUV: Bool = true, fullMatrices: Bool = false) -> (
        s: Tensor<Scalar>, u: Tensor<Scalar>?, v: Tensor<Scalar>?
    ) {
        let (s, u, v) = _Raw.svd(self, computeUv: computeUV, fullMatrices: fullMatrices)
        if !computeUV {
            return (s, nil, nil)
        }
        return (s, u, v)
    }
>>>>>>> 2ce8a847
}<|MERGE_RESOLUTION|>--- conflicted
+++ resolved
@@ -230,7 +230,41 @@
     func qrDecomposition(fullMatrices: Bool = false) -> (q: Tensor<Scalar>, r: Tensor<Scalar>) {
         _Raw.qr(self, fullMatrices: fullMatrices)
     }
-<<<<<<< HEAD
+
+    /// Returns the singular value decomposition of `self`, given that `self` is an optionally
+    /// batched matrix.
+    ///
+    /// The singular value decomposition (SVD) of the optionally batched matrix `self` is values
+    /// `s`, `u`, and `v`, such that:
+    ///
+    ///     self[..., :, :] = u[..., :, :] • s[..., :, :].diagonal() • v[..., :, :].transposed()`
+    ///
+    /// self` must be a tensor with shape `[..., M, N]`. Let `K = min(M, N)`.
+    ///
+    /// - Parameters:
+    ///   - computeUV: If `true`, the left and right singular vectors are computed and returned as
+    ///     `u` and `v`, respectively. If `false`, `nil` values are returned as `u` and `v`.
+    ///   - fullMatrices: If `true`, `u` and `v` respectively have shapes `[..., M, M]` and
+    ///     `[..., N, N]`. If `false`, `u` and `v` respectively have shapes `[..., M, K]` and
+    ///     `[..., K, N]`. Ignored when `computeUV` is false.
+    ///
+    /// - Returns:
+    ///   - s: The singular values, with shape `[..., K]`. Within each vector, the singular values
+    ///     are sorted in descending order.
+    ///   - u: The left singular vectors.
+    ///   - v: The right singular vectors.
+    ///
+    /// - Precondition: `self` must be a tensor with shape `[..., M, N]`.
+    @inlinable
+    func svd(computeUV: Bool = true, fullMatrices: Bool = false) -> (
+        s: Tensor<Scalar>, u: Tensor<Scalar>?, v: Tensor<Scalar>?
+    ) {
+        let (s, u, v) = _Raw.svd(self, computeUv: computeUV, fullMatrices: fullMatrices)
+        if !computeUV {
+            return (s, nil, nil)
+        }
+        return (s, u, v)
+    }
 }
 
 
@@ -341,8 +375,8 @@
     precondition(left.rank >= ignoreLast, "The left tensor must have at least rank 2.")
     precondition(right.rank >= ignoreLast, "The right tensor must have at least rank 2.")
     let (smallerShape, largerShape) = left.rank > right.rank ? (right, left) : (left, right)
-    let smaller = smallerShape.dimensions.dropLast(ignoreLast)
-    let larger = largerShape.dimensions.dropLast(ignoreLast)
+    let smaller = smallerShape.dropLast(ignoreLast)
+    let larger = largerShape.dropLast(ignoreLast)
     let smallerEndIndex = smaller.count - 1
     let largerEndIndex = larger.count - 1
     for i in 0..<smaller.count {
@@ -350,41 +384,4 @@
                                  "Shapes \(smaller) and \(larger) do not have common parts")
     }
     return TensorShape(larger.dropLast(smaller.count))
-=======
-
-    /// Returns the singular value decomposition of `self`, given that `self` is an optionally
-    /// batched matrix.
-    ///
-    /// The singular value decomposition (SVD) of the optionally batched matrix `self` is values
-    /// `s`, `u`, and `v`, such that:
-    ///
-    ///     self[..., :, :] = u[..., :, :] • s[..., :, :].diagonal() • v[..., :, :].transposed()`
-    ///
-    /// self` must be a tensor with shape `[..., M, N]`. Let `K = min(M, N)`.
-    ///
-    /// - Parameters:
-    ///   - computeUV: If `true`, the left and right singular vectors are computed and returned as
-    ///     `u` and `v`, respectively. If `false`, `nil` values are returned as `u` and `v`.
-    ///   - fullMatrices: If `true`, `u` and `v` respectively have shapes `[..., M, M]` and
-    ///     `[..., N, N]`. If `false`, `u` and `v` respectively have shapes `[..., M, K]` and
-    ///     `[..., K, N]`. Ignored when `computeUV` is false.
-    ///
-    /// - Returns:
-    ///   - s: The singular values, with shape `[..., K]`. Within each vector, the singular values
-    ///     are sorted in descending order.
-    ///   - u: The left singular vectors.
-    ///   - v: The right singular vectors.
-    ///
-    /// - Precondition: `self` must be a tensor with shape `[..., M, N]`.
-    @inlinable
-    func svd(computeUV: Bool = true, fullMatrices: Bool = false) -> (
-        s: Tensor<Scalar>, u: Tensor<Scalar>?, v: Tensor<Scalar>?
-    ) {
-        let (s, u, v) = _Raw.svd(self, computeUv: computeUV, fullMatrices: fullMatrices)
-        if !computeUV {
-            return (s, nil, nil)
-        }
-        return (s, u, v)
-    }
->>>>>>> 2ce8a847
 }